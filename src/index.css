--- conflicted
+++ resolved
@@ -7,12 +7,8 @@
     --dark: #313131;
     --light: #d6d6ce;
 
-<<<<<<< HEAD
-    font-size: 32px;
-=======
     font-size: 21px;
     font-size: clamp(21px, 1.5vw, 32px);
->>>>>>> fee1b56b
     font-family: "Paper Mario Dialog Redesigned", sans-serif;
     font-weight: 700;
     line-height: 1.2;
@@ -37,8 +33,6 @@
     background-repeat: repeat-x;
     background-size: contain;
     animation: clouds linear 30s infinite normal;
-<<<<<<< HEAD
-=======
 
     /* centre children */
     display: flex;
@@ -46,7 +40,6 @@
     justify-content: center;
 
     padding: 1vw 1vh;
->>>>>>> fee1b56b
 }
 
 @keyframes clouds {
@@ -70,11 +63,7 @@
     margin: 0;
 }
 
-<<<<<<< HEAD
-a:any-link {
-=======
 a:any-link:not(.tab) {
->>>>>>> fee1b56b
     color: #3796ff;
     --text-outline: #d3e5f9;
     text-decoration: none;
@@ -99,11 +88,8 @@
 
     user-select: none;
     text-align: center;
-<<<<<<< HEAD
-=======
 
     color: var(--light);
->>>>>>> fee1b56b
 }
 
 button.red, .tab.red {
@@ -138,11 +124,7 @@
     border-right-color: #171515;
 }
 
-<<<<<<< HEAD
-button.teal {
-=======
 button.teal, .tab.teal {
->>>>>>> fee1b56b
     border-top-color: #22eec9;
     border-left-color: #22eec9;
     background: #14a98e;
@@ -150,11 +132,7 @@
     border-right-color: #076d5a;
 }
 
-<<<<<<< HEAD
-button.green {
-=======
 button.green, .tab.green {
->>>>>>> fee1b56b
     border-top-color: #68ff51;
     border-left-color: #68ff51;
     background: #47b836;
@@ -162,11 +140,7 @@
     border-right-color: #2a791e;
 }
 
-<<<<<<< HEAD
-button.inactive {
-=======
 button.inactive, .tab.inactive {
->>>>>>> fee1b56b
     filter: brightness(0.6);
 }
 
@@ -178,10 +152,7 @@
 .tab {
     margin-right: .25em;
     cursor: pointer;
-<<<<<<< HEAD
-=======
     display: inline-block;
->>>>>>> fee1b56b
 }
 
 #container {
@@ -189,12 +160,6 @@
     flex-direction: column;
     align-items: center;
 
-<<<<<<< HEAD
-    width: 80%;
-    max-width: 95%;
-    height: 80%;
-    max-height: 950%;
-=======
     width: 100%;
     max-width: 1600px;
     height: 100%;
@@ -209,7 +174,6 @@
         width: max(80vw, calc(80vh * 16/11));
         height: max(calc(80vw * 11/16), 80vh);
     }
->>>>>>> fee1b56b
 }
 
 nav {
@@ -252,8 +216,6 @@
     box-shadow: 0 2px 16px rgba(0, 0, 0, 0.3);
 }
 
-<<<<<<< HEAD
-=======
 @media (max-width: 800px) {
     main {
         padding-left: 0;
@@ -262,7 +224,6 @@
     }
 }
 
->>>>>>> fee1b56b
 main > :last-child {
     padding-bottom: 1.5em;
 }
@@ -378,11 +339,7 @@
 
     border-radius: 1rem;
     width: 85%;
-<<<<<<< HEAD
-    height: 4rem;
-=======
     min-height: 4rem;
->>>>>>> fee1b56b
 
     padding: .5em 1em;
     margin-top: -2em;
@@ -394,11 +351,7 @@
 .progress-chart {
     flex: 1;
 
-<<<<<<< HEAD
-    font-size: 18px;
-=======
     font-size: 14px;
->>>>>>> fee1b56b
     overflow: hidden;
 
     user-select: none;
